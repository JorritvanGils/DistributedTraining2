--- conflicted
+++ resolved
@@ -22,18 +22,10 @@
 model = AutoModelForCausalLM.from_pretrained("sshleifer/tiny-gpt2")
 device = "cpu"
 
-<<<<<<< HEAD
 opt = torch.optim.AdamW(model.parameters(), lr=0.001)
 
 request = requests.get("https://api.ipify.org")
 request.raise_for_status()
-=======
-opt = torch.optim.AdamW(model.parameters(), lr=0.0001)
-
-version = "4"
-address = "34.229.118.117"
-announce_maddrs = [f"/ip{version}/{address}/tcp/{8009}"]
->>>>>>> 73725241
 
 address = request.text
 print(f"Received public IP address of this machine: {address}")
@@ -43,10 +35,6 @@
 # Create DHT: a decentralized key-value storage shared between peers
 dht = hivemind.DHT(
     host_maddrs=[f"/ip4/0.0.0.0/tcp/{8009}"],
-<<<<<<< HEAD
-=======
-    initial_peers=["/ip4/172.31.38.115/tcp/8008/p2p/12D3KooWJUccTxmAumNy983rahKrm7fmCguAm3ySbHpzSe1sJsCV"], 
->>>>>>> 73725241
     announce_maddrs = announce_maddrs,
     start=True
 )
@@ -55,15 +43,9 @@
 # Set up a decentralized optimizer that will average with peers in background
 opt = hivemind.Optimizer(
     dht=dht,                  # use a DHT that is connected with other peers
-<<<<<<< HEAD
     run_id='my_cifar_run',    # unique identifier of this collaborative run
     batch_size_per_step=20,   # each call to opt.step adds this many samples towards the next epoch
     target_batch_size=3000,    # after peers collectively process this many samples, average weights and begin the next epoch
-=======
-    run_id='use_local',    # unique identifier of this collaborative run
-    batch_size_per_step=10,   # each call to opt.step adds this many samples towards the next epoch
-    target_batch_size=500,    # after peers collectively process this many samples, average weights and begin the next epoch
->>>>>>> 73725241
     optimizer=opt,            # wrap the SGD optimizer defined above
     scheduler=partial(torch.optim.lr_scheduler.LambdaLR, lr_lambda=lambda t: 1.0 / max(1, t)),
     use_local_updates=True,   # perform optimizer steps with local gradients, average parameters in background
@@ -80,7 +62,6 @@
 dataset = load_dataset("wikitext", 'wikitext-2-v1', split='train')
 encoded_dataset = dataset.map(encode, batched=True)
 
-<<<<<<< HEAD
 chunk_size = 300
 num_iterations = len(dataset) // chunk_size
 
@@ -129,53 +110,4 @@
         #average_loss = total_loss / len(dataloader)
         current_loss = loss / (step + 1)
         print(f"Current Loss: {current_loss}")
-        #print(f"Final Average Loss: {average_loss}")
-=======
-# chunk_size = 200
-# num_iterations = len(dataset) // chunk_size
-
-opt.load_state_from_peers()
-
-#for i in range(num_iterations):
-# print("Iteration:", i, "with new dataset indices")
-# # Select dataset indices for the current chunk
-# start_index = i * chunk_size
-# end_index = (i + 1) * chunk_size
-# dataset_indices = [j for j in range(start_index, end_index)]
-
-# Create a PyTorch DataLoader
-# dataloader = DataLoader(encoded_dataset.select(dataset_indices), batch_size=10, collate_fn=default_data_collator)
-dataloader = DataLoader(encoded_dataset, batch_size=10, collate_fn=default_data_collator)
-
-pb_bar = tqdm(enumerate(dataloader), total=len(dataloader), dynamic_ncols=True, leave=False)
-
-total_loss = 0 
-
-# Train data for one epoch
-for step, batch in pb_bar:
-    input_ids = batch['input_ids'].to(device)
-    attention_mask = batch['attention_mask'].to(device)
-    labels = input_ids.clone()
-    
-    opt.zero_grad()
-
-    # Forward pass
-    outputs = model(
-        input_ids = input_ids, 
-        attention_mask = attention_mask,
-        labels = labels
-    )     
-    # Backward pass    
-    loss = outputs.loss
-    total_loss += loss.item()
-    
-    loss.backward()
-    # Adjust gradient
-    opt.step()
-    
-    #print(f"Step {step} Loss: {loss}")
-    pb_bar.set_description("Train loop: loss {:.4f} ".format(loss.item()))
-
-average_loss = total_loss / len(dataloader)
-print(f"Final Average Loss: {average_loss}")
->>>>>>> 73725241
+        #print(f"Final Average Loss: {average_loss}")