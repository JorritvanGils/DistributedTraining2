--- conflicted
+++ resolved
@@ -188,13 +188,8 @@
         if self.local_progress.epoch != self.global_progress.epoch:
             load_state_from_peer(self, epoch=self.global_progress.epoch)
 
-<<<<<<< HEAD
         # Log PeerID to chain
         log_peerid_to_chain(self)
-=======
-        # Init Tracking event
-        self.event = {}
->>>>>>> e2af5c02
 
     def get_miner_info(self):
         return {
