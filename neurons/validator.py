# The MIT License (MIT)
# Copyright © 2025 dstrbtd.ai

# Permission is hereby granted, free of charge, to any person obtaining a copy of this software and associated
# documentation files (the “Software”), to deal in the Software without restriction, including without limitation
# the rights to use, copy, modify, merge, publish, distribute, sublicense, and/or sell copies of the Software,
# and to permit persons to whom the Software is furnished to do so, subject to the following conditions:

# The above copyright notice and this permission notice shall be included in all copies or substantial portions of
# the Software.

# THE SOFTWARE IS PROVIDED “AS IS”, WITHOUT WARRANTY OF ANY KIND, EXPRESS OR IMPLIED, INCLUDING BUT NOT LIMITED TO
# THE WARRANTIES OF MERCHANTABILITY, FITNESS FOR A PARTICULAR PURPOSE AND NONINFRINGEMENT. IN NO EVENT SHALL
# THE AUTHORS OR COPYRIGHT HOLDERS BE LIABLE FOR ANY CLAIM, DAMAGES OR OTHER LIABILITY, WHETHER IN AN ACTION
# OF CONTRACT, TORT OR OTHERWISE, ARISING FROM, OUT OF OR IN CONNECTION WITH THE SOFTWARE OR THE USE OR OTHER
# DEALINGS IN THE SOFTWARE.


import boto3
import os
import time

os.environ["NEST_ASYNCIO"] = "0"
os.environ["HF_HUB_DISABLE_PROGRESS_BARS"] = "1"

# Set seed and enable deterministic settings to ensure reproducibility
import numpy as np
import random
import torch

torch.manual_seed(42)
torch.cuda.manual_seed_all(42)
random.seed(42)
np.random.seed(42)

torch.backends.cudnn.deterministic = True
torch.backends.cudnn.benchmark = False
# torch.use_deterministic_algorithms(True)

torch.backends.cuda.matmul.allow_tf32 = False
torch.backends.cudnn.allow_tf32 = False

import math
import threading

import bittensor as bt
from influxdb_client import InfluxDBClient, Point
from influxdb_client.client.write_api import SYNCHRONOUS
from transformers import AutoTokenizer

from distributed_training.base.validator import BaseValidatorNeuron
from distributed_training.utils.chain import log_r2_to_chain
from distributed_training.utils.r2 import log_peerid_to_r2
from distributed_training.utils.misc import (
    init_dht,
    load_wandb,
)
from distributed_training.utils.logger import setup_logging
from distributed_training.utils.progress_tracker import (
    GlobalTrainingProgress,
    LocalTrainingProgress,
    get_progress,
)
from random import randrange
from distributed_training.utils.state_loader import (
    cleanup_old_cache,
    load_state_from_peer,
)
from distributed_training.utils.uids import map_uid_to_peerid, update_run_peerid_list
from distributed_training.validator import forward
from distributed_training import __run__

from distributed_training.utils.compression import CompressDCT, TransformDCT
from typing import Any

import torch.distributed as dist
from torch.distributed.checkpoint.state_dict import (
    set_model_state_dict,
)
from torch.distributed.checkpoint.state_dict import (
    get_model_state_dict,
    StateDictOptions,
)


class Validator(BaseValidatorNeuron):
    def __init__(self, config=None):
        super(Validator, self).__init__(config=config)

        self.set_current_block_across_ranks()
        self._update_wandb_project()
        self._init_basic_components()
        self._init_model_components()
        self._init_network_components()
        self._init_uid_components()
        self._load_gradient_compressors()

    def _update_wandb_project(self):
        suffix = "_validators" if self.neuron_type == "ValidatorNeuron" else "_miners"
        self.config.neuron.wandb_project += suffix

    def report_allreduce_scores(
        self,
        op_id,
        epoch,
        validator_uid,
        success_rate,
        duration,
        participating_miners_count,
        failed_miners_count,
        bandwidth=None,
    ):
        """Report AllReduce operation metrics to InfluxDB"""
        try:
            point = (
                Point("allreduce_operations")
                .tag("operation_id", str(op_id))
                .tag("epoch", str(epoch))
                .tag("run_id", __run__)
                .tag("validator_uid", str(validator_uid))
                .tag("run_id", __run__)
                .field("success_rate", float(success_rate))
                .field("duration", float(duration))
                .field(
                    "learning_rate", float(self.inner_optimizer.param_groups[0]["lr"])
                )
                .field("participating_miners", int(participating_miners_count))
                .field("failed_miners", int(failed_miners_count))
            )

            if bandwidth is not None:
                point = point.field("bandwidth", float(bandwidth))

            self.influx_write_api.write(
                bucket=self.config.neuron.influxdb_bucket,
                org=self.config.neuron.influxdb_org,
                record=point,
            )
            self.logger.info(
                f"Validator {validator_uid} reported AllReduce operation {op_id} metrics to InfluxDB"
            )
        except Exception as e:
            self.logger.error(f"Error reporting AllReduce metrics: {e}")

    def report_train_scores(self):
        """Send validator scoring metrics to InfluxDB"""
        try:
            points = []

            for uid, data in self.uid_tracker.items():
                fields = self.flatten_model(data)  # dotted key dict
                point = (
                    Point("miner_scores")
                    .tag("validator_uid", str(self.uid))
                    .tag("validator_hotkey", self.wallet.hotkey.ss58_address)
                    .tag("miner_uid", str(uid))
                    .tag("run_id", __run__)
                )
                for k, v in fields.items():
                    if isinstance(
                        v, (int, float, bool)
                    ):  # only store valid Influx types
                        if (
                            (k == "all_reduce.count")
                            or (k == "chaindata.last_updated_block")
                            or (k == "uid")
                        ):
                            point = point.field(k, v)
                        else:
                            point = point.field(k, float(v))
                    elif (k == "all_reduce.peer_id") or (k == "train.model_id"):
                        point = point.field(k, v)

                points.append(point)

                if uid in self.openskill_ratings.keys():
                    point = (
                        Point("openskill_scores")
                        .tag("validator_uid", str(self.uid))
                        .tag("validator_hotkey", self.wallet.hotkey.ss58_address)
                        .tag("miner_uid", str(uid))
                        .tag("run_id", __run__)
                        .field("mu", float(self.openskill_ratings[uid].mu))
                        .field("sigma", float(self.openskill_ratings[uid].sigma))
                        .field("ordinal", float(self.openskill_ratings[uid].ordinal()))
                    )
                    points.append(point)

            # Write points to InfluxDB
            self.influx_write_api.write(
                bucket=self.config.neuron.influxdb_bucket,
                org=self.config.neuron.influxdb_org,
                record=points,
            )
        except Exception as e:
            self.logger.error(f"Error reporting scoring metrics: {e}")

    def _init_metrics_collection(self):
        if self.master:
            # Initialize InfluxDB client
            self.influx_client = None
            self.influx_write_api = None
            try:
                self.logger.info(
                    "Attempting to initialize InfluxDB client for metrics collection..."
                )
                self.influx_client = InfluxDBClient(
                    url=self.config.neuron.influxdb_url,
                    token=self.config.neuron.influxdb_token,
                    org=self.config.neuron.influxdb_org,
                )
                self.influx_write_api = self.influx_client.write_api(
                    write_options=SYNCHRONOUS
                )
                self.logger.info(
                    "InfluxDB client and write_api initialized successfully."
                )

            except Exception as e:
                self.logger.error(
                    f"Failed to initialize InfluxDB client: {e}. Metrics collection will be disabled."
                )
                if self.influx_client:
                    try:
                        self.influx_client.close()
                    except Exception as close_e:
                        self.logger.error(
                            f"Error closing InfluxDB client during cleanup: {close_e}"
                        )
                self.influx_client = None
                self.influx_write_api = None

    def _init_basic_components(self):
        """Initialize basic validator components"""
        setup_logging(self, config=self.config)

        # Core setup
        self.device = self.config.neuron.device
        init_dht(self)

        # Progress tracking
        self._init_progress_tracking()

        # Wandb setup
        if (not self.config.neuron.dont_wandb_log) and self.master:
            self.wandb = load_wandb(
                self, self.config, self.wallet, "validator", str(self.dht.peer_id)
            )

        # Tracking metrics
        self._init_metrics_collection()

    def _init_progress_tracking(self):
        self.local_progress = LocalTrainingProgress(
            peer_id=self.dht.peer_id.to_bytes() if self.master else b"",
            epoch=0,
            samples_accumulated=0,
            samples_per_second=0.0,
            time=0.0,
            client_mode=False,
            inner_step=0,
            loss=0.0,
        )
        self.global_progress = GlobalTrainingProgress(epoch=0, samples_accumulated=0)
        self.global_progress.epoch = get_progress(self, "global")[0]
        self.local_progress.epoch = self.global_progress.epoch

        if self.global_progress.epoch is None:
            self.logger.error(
                "Model Tag Is None. Make Sure You Are Using The Correct Model Name"
            )

    def _init_model_components(self):
        """Initialize model-related components including tokenizer and optimizer settings."""
        self._setup_model_params()
        self._init_tokenizer()
        self._setup_model_state()
        self._setup_training_params()
        self._setup_uid_api()

    def _setup_model_params(self):
        # Timeouts
        self.load_state_timeout = 180

        # Core parameters
        self.learning_rate_maximum = 2.5e-4
        self.learning_rate_eval = 0.5
        self.weight_decay = 0.1
        self.num_inner_steps = 500
        self.offload_optimizer = True
        self.model_upload_retry_limit = 3
        self.model_upload_retry_delay = 10

        # Validator-specific training parameters
        self.maximum_steps = 306 * 4  # 10_000_000_000/(32000*1024)
        self.warmup_steps = 62  # 306 / 5
        self.failed_is_alive_counter_threshold = 10

    def _init_tokenizer(self):
        self.tokenizer = AutoTokenizer.from_pretrained(
            self.config.neuron.global_tokenizer_name, use_fast=True
        )
        self.tokenizer.pad_token = self.tokenizer.eos_token

    def _setup_model_state(self):
        self.learning_rate = self.get_learning_rate()
        self.average_loss = None

        load_state_from_peer(self, self.master_uid, self.global_progress.epoch)
        cleanup_old_cache(self)

        if self.local_progress.epoch < self.global_progress.epoch:
            load_state_from_peer(self, epoch=self.global_progress.epoch)

    def _setup_training_params(self):
        self.local_batch_size_train = self.config.neuron.local_batch_size_train
        self.local_batch_size_train_effective = (
            self.config.neuron.local_batch_size_train_effective / self.world_size
        )
        self.logging_interval = 5
        self.number_of_local_steps = (
            self.config.neuron.local_batch_size_train_effective
            // self.config.neuron.local_batch_size_train
        )

        self.running_loss = 0.0
        self.batch_count = 0

    def _init_network_components(self):
        """Initialize network and P2P components"""
        self.logger.info("Logging PeerID to chain")
        log_r2_to_chain(self)
        log_peerid_to_r2(self)

    def _init_uid_components(self):
        self._setup_uids()
        self._init_peer_mapping()
        self._setup_allreduce_block()

    def _setup_uids(self):
        if self.master:
            self.failed_is_alive_counter = {
                uid: 0 for uid in self.metagraph.uids.tolist()
            }
            self.miner_uids = []

    def _load_gradient_compressors(self):
        self.logger.info("Load Start")
        dist.barrier(device_ids=[self.local_rank])
        opts = StateDictOptions(
            full_state_dict=True, cpu_offload=True
        )  # gather to CPU on rank 0
        full_state = get_model_state_dict(self.model, options=opts)
        self.logger.info("Full state")
        if self.master:
            # Init compression
            self.transformer = TransformDCT(
                full_state, target_chunk=self.config.neuron.target_chunk
            )
            self.compressor = CompressDCT(
                use_quantization=True,
                quantization_bins=self.config.neuron.quantization_bins,
                quantization_range=self.config.neuron.quantization_range,
            )
            self.logger.info("Compressor Loaded")
            self.xshapes = {}
            self.totalks = {}
            self.error_feedback = {}
            self.owned_params = set()
            for n, p in full_state.items():
                self.owned_params.add(n)
                self.error_feedback[n] = torch.zeros_like(p, device="cpu")
                _, _, xshape, totalk = self.compressor.compress(
                    self.transformer.encode(
                        torch.zeros_like(p), use_dct=self.config.neuron.use_dct
                    ),
                    self.config.neuron.topk_compression,
                )
                self.xshapes[n] = xshape
                self.totalks[n] = totalk
        dist.barrier(device_ids=[self.local_rank])

    def _init_peer_mapping(self):
        self.stop_event = threading.Event()
        if self.master:
            map_uid_to_peerid(self)
            update_run_peerid_list(self)

    def _setup_allreduce_block(self):
        if (self.uid == self.master_uid) or (
            "last_allreduce_block" not in self.model.config.__dict__
        ):
            self.last_allreduce_block = self.current_block
        else:
            self.last_allreduce_block = self.model.config.last_allreduce_block
        self.blocks_since_allreduce = self.current_block - self.last_allreduce_block

    def _setup_uid_api(self):
        self.uid_api_url = self.config.neuron.uid_api_url
        self.uid_api_get_token = self.config.neuron.uid_api_get_token
        self.uid_api_post_token = self.config.neuron.uid_api_post_token

    def update_local_tracker_state(self, rewards, responses):
        for reward, response in zip(rewards, responses[0]):
            if (reward != 0) and (response.dataset_indices is not None):
                self.local_progress.samples_accumulated += len(response.dataset_indices)
            else:
                continue

    def get_learning_rate(self):
        learning_rate_minimum = self.learning_rate_maximum * 0.1
        # 1) linear warmup for warmup_steps
        if self.global_progress.epoch < self.warmup_steps:
            return (
                self.learning_rate_maximum
                * (self.global_progress.epoch + 1)
                / self.warmup_steps
            )
        # 2) if epoch > lr_decay_iters, return learning_rate_minimum
        if self.global_progress.epoch > self.maximum_steps:
            return learning_rate_minimum
        # 3) if in between, use cosine decay down to min learning rate
        decay_ratio = (self.global_progress.epoch - self.warmup_steps) / (
            self.maximum_steps - self.warmup_steps
        )
        assert 0 <= decay_ratio <= 1
        # coeff starts at 1 and goes to 0
        coeff = 0.5 * (1.0 + math.cos(math.pi * decay_ratio))
        return (learning_rate_minimum + coeff) * (
            self.learning_rate_maximum - learning_rate_minimum
        )

    def get_validator_info(self):
        return {
            "block": self.metagraph.block.item(),
            "stake": self.metagraph.stake[self.uid],
            "rank": self.metagraph.ranks[self.uid],
            "vtrust": self.metagraph.validator_trust[self.uid],
            "dividends": self.metagraph.dividends[self.uid],
            "emissions": self.metagraph.emission[self.uid],
        }

    async def forward(self):
        return await forward(self)

    def update_model_with_pseudo_gradient(
        self, model: torch.nn.Module, uid: int, state_dict: dict, quantize: bool = False
    ) -> None:
        model.zero_grad()

<<<<<<< HEAD
        opts_get = StateDictOptions(
            full_state_dict=True,
            cpu_offload=True,
        )
        full_state = get_model_state_dict(self.model, options=opts_get)

        if self.master:
            # Apply the pseudo-gradient to the model parameters
            for n, p in full_state.items():
                idxs_key = n + "idxs"
                vals_key = n + "vals"
                quant_key = n + "quant_params"
                idxs = state_dict.get(idxs_key, None)
                vals = state_dict.get(vals_key, None)
                quant_params = state_dict.get(quant_key, None)
                if (
                    (idxs is not None)
                    and (vals is not None)
                    and ((quant_params is not None) or (quantize is False))
                ):
                    idxs = idxs.to(self.device)
                    vals = vals.to(self.device)
                    grad = self.transformer.decode(
                        self.compressor.decompress(
                            p.to(self.device),
                            idxs,
                            vals,
                            self.xshapes[n],
                            self.totalks[n],
                            quant_params,
                        ),
                        use_dct=self.config.neuron.use_dct,
                    ).to(p.device)

                    # Final safety check on the gradient itself
                    if torch.isnan(grad).any() or torch.isinf(grad).any():
                        self.logger.info(
                            f"Decompressed gradient for parameter {n} contains NaN/Inf, skipping UID {uid}"
                        )
                        raise ValueError(
                            f"Invalid gradient from UID {uid}: NaN or Inf in decompressed gradient for parameter {n}"
                        )
                    p.data.sub_(
                        grad,
                        alpha=self.outer_optimizer.param_groups[0]["lr"]
                        * self.learning_rate_eval,
=======
        # Apply the pseudo-gradient to the model parameters
        for n, p in model.named_parameters():
            idxs_key = n + "idxs"
            vals_key = n + "vals"
            quant_key = n + "quant_params"
            idxs = state_dict.get(idxs_key, None)
            vals = state_dict.get(vals_key, None)
            quant_params = state_dict.get(quant_key, None)
            if (
                (idxs is not None)
                and (vals is not None)
                and ((quant_params is not None) or (quantize is False))
            ):
                idxs = idxs.to(self.device)
                vals = vals.to(self.device)

                # after building x and (optionally) flattening (h,w) -> (h*w)
                if len(self.xshapes[n]) > 2:
                    D = int(self.xshapes[n][-1] * self.xshapes[n][-2])  # h*w
                else:
                    D = int(self.xshapes[n][-1])  # in_features

                idx64 = idxs.long().contiguous().view(-1).cpu()
                imin, imax = int(idx64.min()), int(idx64.max())
                if imin < 0 or imax >= D:
                    self.logger.info(
                        f"UID {uid:03d}: index min: {imin} / index max: {imax} vs size {D} on {n}"
                    )
                    raise ValueError(
                        f"UID {uid:03d}: index min: {imin} / index max: {imax} vs size {D} on {n}"
                    )

                grad = self.transformer.decode(
                    self.compressor.decompress(
                        p.to(self.device),
                        idxs,
                        vals,
                        self.xshapes[n],
                        self.totalks[n],
                        quant_params,
                    ),
                    use_dct=self.config.neuron.use_dct,
                ).to(self.device)

                # Final safety check on the gradient itself
                if torch.isnan(grad).any() or torch.isinf(grad).any():
                    self.logger.info(
                        f"Decompressed gradient for parameter {n} contains NaN/Inf, skipping UID {uid}"
                    )
                    raise ValueError(
                        f"Invalid gradient from UID {uid}: NaN or Inf in decompressed gradient for parameter {n}"
>>>>>>> 12e9dfc3
                    )

        opts_set = StateDictOptions(
            full_state_dict=True,
            cpu_offload=True,
            broadcast_from_rank0=True,
        )
        # Push back into the model (reshard). All ranks must enter.
        set_model_state_dict(
            model=self.model, model_state_dict=full_state, options=opts_set
        )

    def flatten_model(self, model, parent_key="", sep="."):
        """Recursively flatten a Pydantic model or dict into dotted key format."""
        items = []
        if hasattr(model, "model_dump"):  # Pydantic model
            model = model.model_dump()
        for k, v in model.items():
            new_key = f"{parent_key}{sep}{k}" if parent_key else k
            if isinstance(v, dict):
                items.extend(self.flatten_model(v, new_key, sep=sep).items())
            else:
                items.append((new_key, v))
        return dict(items)


# The main function parses the configuration and runs the validator.
if __name__ == "__main__":
    Validator().run()<|MERGE_RESOLUTION|>--- conflicted
+++ resolved
@@ -448,7 +448,6 @@
     ) -> None:
         model.zero_grad()
 
-<<<<<<< HEAD
         opts_get = StateDictOptions(
             full_state_dict=True,
             cpu_offload=True,
@@ -495,59 +494,6 @@
                         grad,
                         alpha=self.outer_optimizer.param_groups[0]["lr"]
                         * self.learning_rate_eval,
-=======
-        # Apply the pseudo-gradient to the model parameters
-        for n, p in model.named_parameters():
-            idxs_key = n + "idxs"
-            vals_key = n + "vals"
-            quant_key = n + "quant_params"
-            idxs = state_dict.get(idxs_key, None)
-            vals = state_dict.get(vals_key, None)
-            quant_params = state_dict.get(quant_key, None)
-            if (
-                (idxs is not None)
-                and (vals is not None)
-                and ((quant_params is not None) or (quantize is False))
-            ):
-                idxs = idxs.to(self.device)
-                vals = vals.to(self.device)
-
-                # after building x and (optionally) flattening (h,w) -> (h*w)
-                if len(self.xshapes[n]) > 2:
-                    D = int(self.xshapes[n][-1] * self.xshapes[n][-2])  # h*w
-                else:
-                    D = int(self.xshapes[n][-1])  # in_features
-
-                idx64 = idxs.long().contiguous().view(-1).cpu()
-                imin, imax = int(idx64.min()), int(idx64.max())
-                if imin < 0 or imax >= D:
-                    self.logger.info(
-                        f"UID {uid:03d}: index min: {imin} / index max: {imax} vs size {D} on {n}"
-                    )
-                    raise ValueError(
-                        f"UID {uid:03d}: index min: {imin} / index max: {imax} vs size {D} on {n}"
-                    )
-
-                grad = self.transformer.decode(
-                    self.compressor.decompress(
-                        p.to(self.device),
-                        idxs,
-                        vals,
-                        self.xshapes[n],
-                        self.totalks[n],
-                        quant_params,
-                    ),
-                    use_dct=self.config.neuron.use_dct,
-                ).to(self.device)
-
-                # Final safety check on the gradient itself
-                if torch.isnan(grad).any() or torch.isinf(grad).any():
-                    self.logger.info(
-                        f"Decompressed gradient for parameter {n} contains NaN/Inf, skipping UID {uid}"
-                    )
-                    raise ValueError(
-                        f"Invalid gradient from UID {uid}: NaN or Inf in decompressed gradient for parameter {n}"
->>>>>>> 12e9dfc3
                     )
 
         opts_set = StateDictOptions(
