import os
import json
import shutil
import logging
import bittensor as bt
import logging_loki
import traceback

from dotenv import load_dotenv
from hivemind.utils.logging import use_hivemind_log_handler
from logging.handlers import QueueHandler, QueueListener, RotatingFileHandler
from multiprocessing import Queue

from distributed_training import __version__, __spec_version__
from bittensor.utils.btlogging import format as bt_format

load_dotenv()


class LokiHandler(logging_loki.LokiHandler):
    """
    Custom Loki logging handler that safely handles errors.

    Overrides `handleError` to log any exceptions that occur during logging
    to Loki, without shutting down the emitter. This ensures that retry logic
    remains active instead of terminating on the first failure.
    """

    def handleError(self, record):
        logging.getLogger(__name__).error("Loki logging error", exc_info=True)
        # No emitter.close() here — keeps retry alive


class JSONFormatter(logging.Formatter):
    """
    Formats log records as JSON for Loki ingestion.

    Adds extra metadata about the miner, such as:
    - network and netuid
    - hotkey
    - neuron type
    - IP/port
    - Bittensor and spec version numbers
    - UID

    If exception info is present, it is included as a formatted string.
    """

    def __init__(self, miner):
        self.network = miner.config.subtensor.network
        self.netuid = miner.config.netuid
        self.hotkey = miner.wallet.hotkey.ss58_address if miner.master else None
        self.version = __version__
        self.spec_version = __spec_version__
        self.run_id = None
        self.ip = (
            miner.config.axon.ip
            if miner.config.axon.ip != "[::]"
            else bt.utils.networking.get_external_ip()
        )
        self.port = miner.config.axon.port
        self.uid = miner.uid
        self.neuron_type = "validator"

    def format(self, record):
        msg = record.getMessage()

        log_record = {
            "level": record.levelname.lower(),
            "module": record.module,
            "func_name": record.funcName,
            "thread": record.threadName,
            "netuid": self.netuid,
            "network": self.network,
            "neuron_type": self.neuron_type,
            "hotkey": self.hotkey,
            "uid": self.uid,
            "ip": self.ip,
            "port": self.port,
            "message": msg,
            "filename": record.filename,
            "lineno": record.lineno,
            "version": self.version,
            "spec_version": self.spec_version,
        }

        if record.exc_info:
            log_record["exception"] = "".join(
                traceback.format_exception(*record.exc_info)
            )

        return json.dumps(log_record)


def hive_log_filter(record):
    """
    Filters out noisy Hivemind loggers that are not relevant to application output.

    Returns:
        bool: True if the record should be logged, False otherwise.
    """
    return record.name not in {
        "hivemind.dht.protocol",
        "hivemind.optim.progress_tracker",
        "hivemind.p2p.p2p_daemon_bindings.control",
    }


class RankFilter(logging.Filter):
    def __init__(self, rank, show_all_rank_logs):
        super().__init__()
        self.rank = rank
        self.show_all_rank_logs = show_all_rank_logs

    def filter(self, record):
        # Add ANSI escape code for bold: \033[1m … \033[0m
        record.rank = f"\033[1mRank {self.rank}\033[0m"
        # return True
        return self.rank == 0 if (self.show_all_rank_logs is False) else True


def setup_logging(self, local_logfile="logs_mylogfile.txt", config=None):
    """
    Configure and start logging for the distributed training miner.

    This includes:
    - Bittensor terminal logging with custom emoji mapping
    - Loki logging via a background queue listener
    - File logging for Hivemind output (filtered)
    - Disabling noisy loggers and default Hivemind handlers

    Args:
        self: Miner instance containing config, wallet, and UID.
        local_logfile (str): Path to the local log file.
        config: Optional Bittensor config object for logging.
    """

    # Configure Bittensor terminal output
    bt_format.emoji_map.update(
        {
            ":rocket:": "🚀",
            ":lock:": "🔒",
            ":unlock:": "🔓",
            ":lightning:": "⚡",
            ":error:": "❗",
            ":info:": "ℹ️",
            ":idle:": "😴",
            ":network:": "🌐",
            ":memory:": "💾",
            ":training:": "🏋️",
            ":progress:": "📈",
            ":wait:": "⏳",
            ":clock:": "⏱️",
            ":signal:": "📶",
            ":upload:": "🔼",
            ":broadcast:": "📡",
            ":sync:": "🔄",
            ":send:": "📤",
            ":receive:": "📥",
            ":pages:": "📑",
        }
    )
    bt.logging(config=config or bt.config())

    bt_logger = logging.getLogger("bittensor")

    # Default to INFO if no flags are set
    if not (
        getattr(config.logging, "debug", False)
        or getattr(config.logging, "trace", False)
        or getattr(config.logging, "info", False)
    ):
        bt_logger.setLevel(logging.INFO)

    # Prepare root logger
    root_logger = logging.getLogger()
    root_logger.setLevel(logging.DEBUG)  # Capture all levels

    # Attach rank filter to all loggers
    rank_filter = RankFilter(self.local_rank, self.config.neuron.show_all_rank_logs)
    root_logger.addFilter(rank_filter)
    bt_logger.addFilter(rank_filter)

    # Create rank-aware formatter
    terminal_formatter = logging.Formatter(
        "   %(rank)s    | %(message)s",
    )
    for handler in bt_logger.handlers:
        handler.addFilter(rank_filter)
        handler.setFormatter(terminal_formatter)

    # Loki handler with extra labels
    loki_handler = LokiHandler(
        url="https://logs-prod-006.grafana.net/loki/api/v1/push",
        tags={
            "application": "distributed_training",
            "level": "dynamic",  # Will be overridden dynamically
            "hotkey": self.wallet.hotkey.ss58_address if self.master else None,
            "netuid": str(self.config.netuid),
        },
        auth=("944477", os.getenv("LOKI_KEY")),
        version="1",
    )
    loki_handler.setLevel(logging.DEBUG)
    loki_handler.setFormatter(JSONFormatter(self))

    # Wrap emit so level label matches log level
    original_emit = loki_handler.emit

    def dynamic_label_emit(record):
        loki_handler.emitter.tags["level"] = record.levelname.lower()
        original_emit(record)

    loki_handler.emit = dynamic_label_emit

    # File handler for Hivemind
    if os.path.exists(local_logfile) and self.master:
        shutil.copyfile(local_logfile, local_logfile.replace(".txt", "_archive.txt"))
        os.remove(local_logfile)

    # Setup hivemind logger
    hivemind_logger = logging.getLogger("hivemind")
    hivemind_logger.handlers.clear()
    hivemind_logger.setLevel(logging.DEBUG)
    file_handler = logging.FileHandler(local_logfile)
    file_handler.setLevel(logging.DEBUG)
    file_handler.addFilter(hive_log_filter)
    file_handler.addFilter(
        RankFilter(self.local_rank, self.config.neuron.rank_0_only_log)
    )
    file_handler.setFormatter(
        logging.Formatter(
            "%(asctime)s - rank %(rank)s - %(name)s - %(levelname)s - %(message)s"
        )
    )
    hivemind_logger.addHandler(file_handler)
    hivemind_logger.propagate = False

    # Setup queue logging
    log_queue = Queue(-1)
    queue_handler = QueueHandler(log_queue)
    root_logger.addHandler(queue_handler)

<<<<<<< HEAD
    listener = QueueListener(log_queue, loki_handler, file_handler)
=======
>>>>>>> 12e9dfc3
    listener = QueueListener(log_queue, loki_handler)
    listener.start()

    # Disable noisy hivemind default logging
    use_hivemind_log_handler("nowhere")

    for name in logging.root.manager.loggerDict:
        if name.startswith("hivemind"):
            logger = logging.getLogger(name)
            logger.addHandler(file_handler)
            logger.propagate = False
            logger.setLevel(logging.DEBUG)

    # Disable propagation for other loggers
    for name, logger in logging.root.manager.loggerDict.items():
        if isinstance(logger, logging.Logger):
            if name not in ["bittensor"]:
                logger.propagate = False
                if not any(isinstance(h, RotatingFileHandler) for h in logger.handlers):
                    logger.addHandler(file_handler)<|MERGE_RESOLUTION|>--- conflicted
+++ resolved
@@ -241,10 +241,7 @@
     queue_handler = QueueHandler(log_queue)
     root_logger.addHandler(queue_handler)
 
-<<<<<<< HEAD
     listener = QueueListener(log_queue, loki_handler, file_handler)
-=======
->>>>>>> 12e9dfc3
     listener = QueueListener(log_queue, loki_handler)
     listener.start()
 
