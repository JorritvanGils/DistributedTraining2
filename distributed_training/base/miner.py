--- conflicted
+++ resolved
@@ -23,12 +23,8 @@
 
 import bittensor as bt
 from distributed_training.base.neuron import BaseNeuron
-<<<<<<< HEAD
 from distributed_training.utils.uids import map_uid_to_peerid
 from distributed_training.utils.chain import log_peerid_to_chain
-=======
-# from distributed_training.utils.uids import map_uid_to_peerid
->>>>>>> 1d2e605d
 
 
 class BaseMinerNeuron(BaseNeuron):
@@ -143,16 +139,8 @@
                 self.sync()
                 self.step += 1
 
-<<<<<<< HEAD
                 if self.peer_id_logged_to_chain == False:
                     log_peerid_to_chain(self)
-=======
-                # Update uids_to_peerids dict
-                # self.uids_to_peerids = self.loop.run_until_complete(
-                #     map_uid_to_peerid(self, range(0, self.metagraph.n))
-                # )
-                # self.uids_to_peerids[self.uid] = self.dht.peer_id
->>>>>>> 1d2e605d
 
             # Await the training task to ensure it completes before exiting
 
